--- conflicted
+++ resolved
@@ -161,19 +161,12 @@
                 # elif event.key == pygame.K_5:
                 #     world = demo_5()
                 #     cur_demo = 5
-<<<<<<< HEAD
-                # elif event.key == pygame.K_6:
-                #     world = demo_6()
+                elif event.key == pygame.K_6:
+                    world = demo_6()
+                    cur_demo = 6
                 elif event.key == pygame.K_7:
                     world = demo_7()
                     cur_demo = 7
-=======
-                elif event.key == pygame.K_6:
-                    world = demo_6()
-                    cur_demo = 6
-                # elif event.key == pygame.K_7:
-                #     world = demo_7()
->>>>>>> 2ca151e6
                 # elif event.key == pygame.K_8:
                 #     world = demo_8()
                 # elif event.key == pygame.K_9:
